--- conflicted
+++ resolved
@@ -9,11 +9,9 @@
 };
 use rustyline::{error::ReadlineError, DefaultEditor};
 
-<<<<<<< HEAD
-use phantom_zone::{gen_client_key, ClientKey, FheUint8, MultiPartyDecryptor};
-=======
-use phantom_zone::{gen_client_key, gen_server_key_share, ClientKey, Encryptor, FheUint8};
->>>>>>> 6fee70e6
+use phantom_zone::{
+    gen_client_key, gen_server_key_share, ClientKey, Encryptor, FheUint8, MultiPartyDecryptor,
+};
 use tokio;
 
 use clap::{Parser, Subcommand};
@@ -281,10 +279,7 @@
                     .json()
                     .await?;
 
-<<<<<<< HEAD
                 let scores = [0u8; 4];
-=======
->>>>>>> 6fee70e6
                 return Ok(State::EncryptedInput(EncryptedInput {
                     name,
                     url,
@@ -298,7 +293,6 @@
             }
             _ => bail!("Expected StateGotNames"),
         }
-<<<<<<< HEAD
     } else if cmd == &"downloadOutput" {
         // - Download fhe output
         // - Generate my decryption key shares
@@ -387,10 +381,6 @@
             }
             _ => bail!("Expected StateDownloadedOuput"),
         }
-=======
-    } else if cmd == &"run" {
-    } else if cmd == &"downloadResult" {
->>>>>>> 6fee70e6
     } else if cmd.starts_with("#") {
     } else {
         bail!("Unknown command {}", cmd);
