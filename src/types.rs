--- conflicted
+++ resolved
@@ -3,12 +3,8 @@
 use phantom_zone::{
     evaluator::NonInteractiveMultiPartyCrs,
     keys::CommonReferenceSeededNonInteractiveMultiPartyServerKeyShare, parameters::BoolParameters,
-<<<<<<< HEAD
-    NonInteractiveSeededFheBools,
-=======
     Encryptor, FheBool, KeySwitchWithId, MultiPartyDecryptor, NonInteractiveSeededFheBools,
     SampleExtractor,
->>>>>>> 6de026f0
 };
 use rocket::serde::{Deserialize, Serialize};
 use rocket::tokio::sync::Mutex;
@@ -29,13 +25,6 @@
     BoolParameters<u64>,
     NonInteractiveMultiPartyCrs<Seed>,
 >;
-<<<<<<< HEAD
-pub type Cipher = NonInteractiveSeededFheBools<Vec<u64>, Seed>;
-pub type DecryptionShare = Vec<u64>;
-pub type ClientKey = phantom_zone::ClientKey;
-pub type UserId = usize;
-pub type FheBool = phantom_zone::FheBool;
-=======
 pub(crate) type Word = Vec<FheBool>;
 pub(crate) type CircuitInput = Vec<Word>;
 /// Decryption share for a word from one user.
@@ -138,7 +127,6 @@
         .collect_vec();
     recover(&decrypted_bits) as i16
 }
->>>>>>> 6de026f0
 
 #[derive(Debug, Error)]
 pub(crate) enum Error {
@@ -217,12 +205,7 @@
     pub(crate) seed: Seed,
     pub(crate) state: ServerState,
     pub(crate) users: Vec<UserRecord>,
-<<<<<<< HEAD
-    pub(crate) fhe_outputs: Vec<FheBool>,
-    pub(crate) eggs: Vec<FheBool>,
-=======
     pub(crate) fhe_outputs: Option<CircuitOutput>,
->>>>>>> 6de026f0
 }
 
 impl ServerStorage {
@@ -231,12 +214,7 @@
             seed,
             state: ServerState::ReadyForJoining,
             users: vec![],
-<<<<<<< HEAD
-            fhe_outputs: Default::default(),
-            eggs: vec![],
-=======
             fhe_outputs: None,
->>>>>>> 6de026f0
         }
     }
 
@@ -338,15 +316,10 @@
 
 #[derive(Serialize, Deserialize)]
 #[serde(crate = "rocket::serde")]
-<<<<<<< HEAD
-pub(crate) struct InitGameRequest {
-    pub(crate) initial_eggs: Cipher,
-=======
 pub(crate) struct InputSubmission {
     pub(crate) user_id: UserId,
     pub(crate) ei: EncryptedInput,
     pub(crate) sks: ServerKeyShare,
->>>>>>> 6de026f0
 }
 
 #[derive(Serialize, Deserialize)]
